--- conflicted
+++ resolved
@@ -34,13 +34,8 @@
 
       // Periodically update the list of assets available
       this.updateAssetList()
-<<<<<<< HEAD
-      setInterval(function () {
-        this.updateAssetList()
-=======
       setInterval(() => {
         this.updateAssetList
->>>>>>> bc3ac0c4
       }, 10000)
     }
 
